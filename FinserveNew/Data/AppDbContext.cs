--- conflicted
+++ resolved
@@ -15,15 +15,9 @@
         public DbSet<Claim> Claims { get; set; }
         public DbSet<BankInformation> BankInformations { get; set; }
         public DbSet<EmergencyContact> EmergencyContacts { get; set; }
-<<<<<<< HEAD
-        public DbSet<Role> Roles { get; set; }
+        public DbSet<JobRole> Roles { get; set; }
         public DbSet<Payroll> Payrolls { get; set; }
-        public DbSet<Approval> Approvals { get; set; }
-=======
-        public DbSet<JobRole> Roles { get; set; }
-        public DbSet<Salary> Salaries { get; set; }
-        // REMOVED: public DbSet<Approval> Approvals { get; set; }
->>>>>>> 90d2f09b
+        //public DbSet<Approval> Approvals { get; set; }
         public DbSet<ClaimDetails> ClaimDetails { get; set; }
         public DbSet<ClaimType> ClaimTypes { get; set; }
         public DbSet<EmployeeDocument> EmployeeDocuments { get; set; }
