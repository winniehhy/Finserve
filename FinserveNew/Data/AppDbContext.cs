﻿using Microsoft.EntityFrameworkCore;
using FinserveNew.Models;

namespace FinserveNew.Data
{
    public class AppDbContext : DbContext
    {
        // Constructor to configure the DbContext with options (like connection string)
        public AppDbContext(DbContextOptions<AppDbContext> options) : base(options)
        {
        }

        // Tables in the database
        public DbSet<EmployeeModel> Employees { get; set; }
        public DbSet<Claim> Claims { get; set; }
<<<<<<< HEAD
        public DbSet<Employee> Employees { get; set; }

=======
        public DbSet<BankInformation> BankInformations { get; set; }
        public DbSet<EmergencyContact> EmergencyContacts { get; set; }
        public DbSet<Role> Roles { get; set; }
        public DbSet<Salary> Salaries { get; set; }
        public DbSet<Approval> Approvals { get; set; }
        public DbSet<ClaimDetails> ClaimDetails { get; set; }
        public DbSet<ClaimType> ClaimTypes { get; set; }
>>>>>>> 98c3c76b

        // Configure the table structures and relationships
        protected override void OnModelCreating(ModelBuilder modelBuilder)
        {
            // Employee table configuration
            modelBuilder.Entity<EmployeeModel>(entity =>
            {
                entity.HasKey(e => e.EmployeeID); // Primary key
                entity.Property(e => e.Username).IsRequired().HasMaxLength(50);
                entity.Property(e => e.Password).IsRequired().HasMaxLength(255);
                entity.Property(e => e.FirstName).IsRequired().HasMaxLength(100);
                entity.Property(e => e.LastName).IsRequired().HasMaxLength(100);
                entity.Property(e => e.IC).IsRequired().HasMaxLength(20);
                entity.Property(e => e.Nationality).IsRequired().HasMaxLength(50);
                entity.Property(e => e.Email).IsRequired().HasMaxLength(100);
                entity.Property(e => e.PhoneNumber).IsRequired().HasMaxLength(20);
                entity.Property(e => e.Position).IsRequired().HasMaxLength(100);
                entity.Property(e => e.ConfirmationStatus).HasMaxLength(20).HasDefaultValue("Pending");

                // Foreign key relationships
                entity.HasOne(e => e.BankInformation)
                    .WithMany(b => b.Employees)
                    .HasForeignKey(e => e.BankID)
                    .OnDelete(DeleteBehavior.Restrict); // Prevent delete cascade

                entity.HasOne(e => e.EmergencyContact)
                    .WithMany(ec => ec.Employees)
                    .HasForeignKey(e => e.EmergencyID)
                    .OnDelete(DeleteBehavior.Restrict);

                entity.HasOne(e => e.Role)
                    .WithMany(r => r.Employees)
                    .HasForeignKey(e => e.RoleID)
                    .OnDelete(DeleteBehavior.Restrict);
            });

            // Claim table configuration
            modelBuilder.Entity<Claim>(entity =>
            {
                entity.HasKey(c => c.Id); // Primary key
                entity.Property(c => c.ClaimType).IsRequired().HasMaxLength(50);
                entity.Property(c => c.ClaimAmount).HasPrecision(18, 2).IsRequired();
                entity.Property(c => c.Status).HasMaxLength(20).HasDefaultValue("Pending");
                entity.Property(c => c.CreatedDate).IsRequired();
                entity.Property(c => c.SupportingDocumentPath).HasMaxLength(500);
                entity.Property(c => c.SupportingDocumentName).HasMaxLength(255);

                // Relationship to employee (claim owner)
                entity.HasOne(c => c.Employee)
                    .WithMany(e => e.Claims)
                    .HasForeignKey(c => c.EmployeeID)
                    .OnDelete(DeleteBehavior.Cascade); // Delete claim if employee is deleted

                // Relationship to approval
                entity.HasOne(c => c.Approval)
                    .WithMany()
                    .HasForeignKey(c => c.ApprovalID)
                    .OnDelete(DeleteBehavior.SetNull); // Set approval ID to null if approval is deleted
            });

            // BankInformation table configuration
            modelBuilder.Entity<BankInformation>(entity =>
            {
                entity.HasKey(b => b.BankID); // Primary key
            });

            // EmergencyContact table configuration
            modelBuilder.Entity<EmergencyContact>(entity =>
            {
                entity.HasKey(e => e.EmergencyID); // Primary key
            });

            // Role table configuration
            modelBuilder.Entity<Role>(entity =>
            {
                entity.HasKey(r => r.RoleID); // Primary key
            });

            // Salary table configuration
            modelBuilder.Entity<Salary>(entity =>
            {
                entity.HasKey(s => s.SalaryID); // Primary key

                // Relationship to employee
                entity.HasOne<EmployeeModel>()
                    .WithMany(e => e.Salaries)
                    .HasForeignKey(s => s.EmployeeID)
                    .OnDelete(DeleteBehavior.Cascade);
            });

            // Approval table configuration
            modelBuilder.Entity<Approval>(entity =>
            {
                entity.HasKey(a => a.ApprovalID); // Primary key

                // Relationship to employee (approver)
                entity.HasOne<EmployeeModel>()
                    .WithMany(e => e.Approvals)
                    .HasForeignKey(a => a.EmployeeID)
                    .OnDelete(DeleteBehavior.Cascade);
            });

            // ClaimDetails table configuration
            modelBuilder.Entity<ClaimDetails>(entity =>
            {
                entity.HasKey(cd => new { cd.ClaimID, cd.ClaimTypeID }); // Composite primary key

                entity.Property(cd => cd.Comment).IsRequired().HasMaxLength(500);
                entity.Property(cd => cd.DocumentPath).IsRequired().HasMaxLength(255);

                // Relationship to claim
                entity.HasOne(cd => cd.Claim)
                    .WithMany(c => c.ClaimDetails)
                    .HasForeignKey(cd => cd.ClaimID)
                    .OnDelete(DeleteBehavior.Cascade);

                // Relationship to claim type
                entity.HasOne(cd => cd.ClaimType)
                    .WithMany()
                    .HasForeignKey(cd => cd.ClaimTypeID)
                    .OnDelete(DeleteBehavior.Restrict); // Prevent deletion if claim type is in use
            });

            // ClaimType table configuration
            modelBuilder.Entity<ClaimType>(entity =>
            {
                entity.HasKey(ct => ct.ClaimTypeID); // Primary key
            });

<<<<<<< HEAD
            modelBuilder.Entity<Employee>(entity =>
            {
                entity.HasKey(e => e.EmployeeId).HasName("PRIMARY");

                entity.ToTable("employees");

                entity.Property(e => e.EmployeeId)
                    .HasMaxLength(10)
                    .HasColumnName("EmployeeID");
                entity.Property(e => e.ConfirmationStatus).HasMaxLength(30);
                entity.Property(e => e.Email).HasMaxLength(50);
                entity.Property(e => e.Epfnumber)
                    .HasMaxLength(30)
                    .HasColumnName("EPFNumber");
                entity.Property(e => e.FirstName).HasMaxLength(45);
                entity.Property(e => e.Ic)
                    .HasMaxLength(15)
                    .HasColumnName("IC");
                entity.Property(e => e.IncomeTaxNumber).HasMaxLength(30);
                entity.Property(e => e.LastName).HasMaxLength(45);
                entity.Property(e => e.Nationality).HasMaxLength(50);
                entity.Property(e => e.Password).HasMaxLength(255);
                entity.Property(e => e.Position).HasMaxLength(30);
                entity.Property(e => e.TelephoneNumber).HasMaxLength(20);
                entity.Property(e => e.Username).HasMaxLength(50);
            });

=======
            // Call the base method
>>>>>>> 98c3c76b
            base.OnModelCreating(modelBuilder);
        }
    }
}<|MERGE_RESOLUTION|>--- conflicted
+++ resolved
@@ -11,12 +11,9 @@
         }
 
         // Tables in the database
-        public DbSet<EmployeeModel> Employees { get; set; }
+        //public DbSet<EmployeeModel> Employees { get; set; }
+        public DbSet<Employee> Employees { get; set; }
         public DbSet<Claim> Claims { get; set; }
-<<<<<<< HEAD
-        public DbSet<Employee> Employees { get; set; }
-
-=======
         public DbSet<BankInformation> BankInformations { get; set; }
         public DbSet<EmergencyContact> EmergencyContacts { get; set; }
         public DbSet<Role> Roles { get; set; }
@@ -24,13 +21,12 @@
         public DbSet<Approval> Approvals { get; set; }
         public DbSet<ClaimDetails> ClaimDetails { get; set; }
         public DbSet<ClaimType> ClaimTypes { get; set; }
->>>>>>> 98c3c76b
 
         // Configure the table structures and relationships
         protected override void OnModelCreating(ModelBuilder modelBuilder)
         {
             // Employee table configuration
-            modelBuilder.Entity<EmployeeModel>(entity =>
+            modelBuilder.Entity<Employee>(entity =>
             {
                 entity.HasKey(e => e.EmployeeID); // Primary key
                 entity.Property(e => e.Username).IsRequired().HasMaxLength(50);
@@ -40,7 +36,7 @@
                 entity.Property(e => e.IC).IsRequired().HasMaxLength(20);
                 entity.Property(e => e.Nationality).IsRequired().HasMaxLength(50);
                 entity.Property(e => e.Email).IsRequired().HasMaxLength(100);
-                entity.Property(e => e.PhoneNumber).IsRequired().HasMaxLength(20);
+                entity.Property(e => e.TelephoneNumber).IsRequired().HasMaxLength(20);
                 entity.Property(e => e.Position).IsRequired().HasMaxLength(100);
                 entity.Property(e => e.ConfirmationStatus).HasMaxLength(20).HasDefaultValue("Pending");
 
@@ -109,7 +105,7 @@
                 entity.HasKey(s => s.SalaryID); // Primary key
 
                 // Relationship to employee
-                entity.HasOne<EmployeeModel>()
+                entity.HasOne<Employee>()
                     .WithMany(e => e.Salaries)
                     .HasForeignKey(s => s.EmployeeID)
                     .OnDelete(DeleteBehavior.Cascade);
@@ -121,7 +117,7 @@
                 entity.HasKey(a => a.ApprovalID); // Primary key
 
                 // Relationship to employee (approver)
-                entity.HasOne<EmployeeModel>()
+                entity.HasOne<Employee>()
                     .WithMany(e => e.Approvals)
                     .HasForeignKey(a => a.EmployeeID)
                     .OnDelete(DeleteBehavior.Cascade);
@@ -154,37 +150,7 @@
                 entity.HasKey(ct => ct.ClaimTypeID); // Primary key
             });
 
-<<<<<<< HEAD
-            modelBuilder.Entity<Employee>(entity =>
-            {
-                entity.HasKey(e => e.EmployeeId).HasName("PRIMARY");
-
-                entity.ToTable("employees");
-
-                entity.Property(e => e.EmployeeId)
-                    .HasMaxLength(10)
-                    .HasColumnName("EmployeeID");
-                entity.Property(e => e.ConfirmationStatus).HasMaxLength(30);
-                entity.Property(e => e.Email).HasMaxLength(50);
-                entity.Property(e => e.Epfnumber)
-                    .HasMaxLength(30)
-                    .HasColumnName("EPFNumber");
-                entity.Property(e => e.FirstName).HasMaxLength(45);
-                entity.Property(e => e.Ic)
-                    .HasMaxLength(15)
-                    .HasColumnName("IC");
-                entity.Property(e => e.IncomeTaxNumber).HasMaxLength(30);
-                entity.Property(e => e.LastName).HasMaxLength(45);
-                entity.Property(e => e.Nationality).HasMaxLength(50);
-                entity.Property(e => e.Password).HasMaxLength(255);
-                entity.Property(e => e.Position).HasMaxLength(30);
-                entity.Property(e => e.TelephoneNumber).HasMaxLength(20);
-                entity.Property(e => e.Username).HasMaxLength(50);
-            });
-
-=======
             // Call the base method
->>>>>>> 98c3c76b
             base.OnModelCreating(modelBuilder);
         }
     }
