﻿<!DOCTYPE html>
<html lang="en">
<head>
    <meta charset="utf-8" />
    <meta name="viewport" content="width=device-width, initial-scale=1.0" />
    <title>@ViewData["Title"] - Finserve</title>

    <!-- Bootstrap CSS -->
    <link href="https://cdn.jsdelivr.net/npm/bootstrap@5.3.0/dist/css/bootstrap.min.css" rel="stylesheet">
    <!-- Font Awesome -->
    <link href="https://cdnjs.cloudflare.com/ajax/libs/font-awesome/6.4.0/css/all.min.css" rel="stylesheet">
    <!-- Custom CSS -->
    <link href="~/css/dashboard.css" rel="stylesheet" />
    <link href="~/css/layout.css" rel="stylesheet" />

    @RenderSection("Styles", required: false)
</head>
<body>
    @if (User.Identity.IsAuthenticated)
    {
        <!-- Header -->
        <header class="main-header">
            <div class="header-content">
                <div class="d-flex align-items-center">
                    <button class="header-btn mobile-menu-btn me-2" onclick="toggleSidebar()">
                        <i class="fas fa-bars"></i>
                    </button>
                    <a href="@Url.Action("Index", "Home")" class="logo">
                        <div class="logo-icon">FS</div>
                        Finserve
                    </a>
                </div>

                <div class="header-right">
                    <button class="header-btn">
                        <i class="fas fa-search"></i>
                    </button>
                    <button class="header-btn">
                        <i class="fas fa-bell"></i>
                        <span class="notification-badge">3</span>
                    </button>
                    
                    <div class="user-menu dropdown" data-bs-toggle="dropdown">
                        <div class="user-avatar">
                            @{
                                var userName = User.Identity.Name ?? "User";
                                var nameParts = userName.Split('@')[0].Split('.');
                                var userInitials = nameParts.Length > 1 ? 
                                    (nameParts[0].FirstOrDefault().ToString().ToUpper() + nameParts[1].FirstOrDefault().ToString().ToUpper()) :
                                    userName.Substring(0, Math.Min(2, userName.Length)).ToUpper();
                            }
                            @userInitials
                        </div>
                        <span class="d-none d-md-inline">@userName</span>
                        <i class="fas fa-chevron-down ms-1"></i>
                    </div>
                    <ul class="dropdown-menu dropdown-menu-end">
                        <li><a class="dropdown-item" href="@Url.Action("Profile", "Accounts")"><i class="fas fa-user me-2"></i>Profile</a></li>
                        <li><a class="dropdown-item" href="@Url.Action("Settings", "Account")"><i class="fas fa-cog me-2"></i>Settings</a></li>
                        <li><hr class="dropdown-divider"></li>
                        <li>
                            <form asp-controller="Account" asp-action="Logout" method="post" class="d-inline">
                                <button type="submit" class="dropdown-item">
                                    <i class="fas fa-sign-out-alt me-2"></i>Logout
                                </button>
                            </form>
                        </li>
                    </ul>
                </div>
            </div>
        </header>

        <!-- Sidebar -->
        <nav class="sidebar" id="sidebar">
            <ul class="sidebar-menu">
                @{
                    var currentController = ViewContext.RouteData.Values["controller"]?.ToString();
                    var currentAction = ViewContext.RouteData.Values["action"]?.ToString();
                }
                
                <!-- Main Dashboard -->
                <li class="menu-item">
                    <a href="@Url.Action("Index", "Home")" class="menu-link @(currentController == "Home" && currentAction == "Index" ? "active" : "")">
                        <i class="fas fa-tachometer-alt menu-icon"></i>
                        Dashboard
                    </a>
                </li>

                <!-- Admin Only Sections -->
                @if (User.IsInRole("Admin"))
                {
                    <li class="menu-section">
                        <div class="menu-section-title">ADMINISTRATION</div>
                    </li>
                    <li class="menu-item">
                        <a href="@Url.Action("InvoiceRecord", "Invoice")" class="menu-link @(currentController == "Invoice" ? "active" : "")">
                            <i class="fas fa-file-invoice menu-icon"></i>
                            Invoice Management
                        </a>
                    </li>
                    <li class="menu-item">
                        <a href="@Url.Action("ApprovePayrolls", "Payroll")" class="menu-link @(currentController == "Payroll" ? "active" : "")">
                            <i class="fas fa-check-circle menu-icon"></i>
                            <span>Approve Payrolls</span>
                            @{
                                var pendingCount = await Component.InvokeAsync("PendingPayrollCount");
                                if (pendingCount != null && int.TryParse(pendingCount.ToString(), out int count) && count > 0)
                                {
                                    <span class="badge bg-danger ms-2">@count</span>
                                }
                            }
                        </a>
                    </li>
                }

                <!-- HR Only Sections -->
                @if (User.IsInRole("HR"))
                {
                    <li class="menu-section">
                        <div class="menu-section-title">HR MANAGEMENT</div>
                    </li>
                    <li class="menu-item">
                        <a href="@Url.Action("AllAccounts", "Accounts")" class="menu-link @(currentController == "Accounts" ? "active" : "")">
                            <i class="fas fa-users menu-icon"></i>
                            Accounts Management
                        </a>
                    </li>
                    <li class="menu-item">
                        <a href="@Url.Action("Process", "Payroll")" class="menu-link @(currentController == "Payroll" ? "active" : "")">
                            <i class="fas fa-money-bill-wave menu-icon"></i>
                            Payroll Management
                        </a>
                    </li>
<<<<<<< HEAD

=======
                    <li class="menu-item">
                        <a href="@Url.Action("HRIndex", "Claim")" class="menu-link @(currentController == "Claim" ? "active" : "")">
                            <i class="fa-solid fa-file menu-icon"></i>
                             Claim Management
                        </a>
                    </li>
                    <li class="menu-item">
                        <a href="@Url.Action("LeaveIndex", "Leaves")" class="menu-link @(currentController == "Leaves" ? "active" : "")">
                            <i class="fa-solid fa-calendar-xmark menu-icon"></i>
                             Leave Management
                        </a>
                    </li>
>>>>>>> 90d2f09b
                }

                <!-- Employee Only Sections -->
                @if (User.IsInRole("Employee") && !User.IsInRole("Admin") && !User.IsInRole("HR"))
                {
                    <!-- Claims Section - Employee Only -->
                    <li class="menu-section">
                        <div class="menu-section-title">CLAIMS</div>
                    </li>
                    <li class="menu-item">
                        <a href="@Url.Action("Index", "Claim")" class="menu-link @(currentController == "Claim" ? "active" : "")">
                            <i class="fas fa-file-medical menu-icon"></i>
                            My Claims
                        </a>
                    </li>

                    <!-- Leaves Section - Employee Only -->
                    <li class="menu-section">
                        <div class="menu-section-title">LEAVES</div>
                    </li>
                    <li class="menu-item">
                        <a href="@Url.Action("LeaveRecords", "Leaves")" class="menu-link @(currentController == "Leaves" ? "active" : "")">
                            <i class="fas fa-calendar-alt menu-icon"></i>
                            My Leaves
                        </a>
                    </li>

<<<<<<< HEAD
                    <!-- Payroll Section - Employee Only -->
                    <li class="menu-section">
                        <div class="menu-section-title">SALARY</div>
                    </li>
                    <li class="menu-item">
                        <a href="@Url.Action("Payslips", "Payroll")" class="menu-link @(currentController == "Payroll" ? "active" : "")">
                            <i class="fas fa-receipt menu-icon"></i>
                            My Payslips
                        </a>
                    </li>

                    <!-- Invoice Section - Employee Only (for their own invoices) -->
                    @* <li class="menu-section">
                        <div class="menu-section-title">INVOICES</div>
                    </li>
                    <li class="menu-item">
                        <a href="@Url.Action("Index", "Invoice")" class="menu-link @(currentController == "Invoice" ? "active" : "")">
                            <i class="fas fa-file-invoice menu-icon"></i>
                            My Invoices
                        </a>
                    </li> *@
=======

>>>>>>> 90d2f09b
                }

                <!-- General Section - All authenticated users -->
                <li class="menu-section">
                    <div class="menu-section-title">GENERAL</div>
                </li>
                <li class="menu-item">
                    <a href="@Url.Action("HelpCenter", "Others")" class="menu-link @(currentController == "Others" && currentAction == "HelpCenter" ? "active" : "")">
                        <i class="fas fa-life-ring menu-icon"></i>
                        Help Center
                    </a>
                </li>
               
            </ul>
        </nav>

        <!-- Main Content -->
        <main class="main-content">
            @RenderBody()
        </main>

        <!-- Footer -->
        <footer class="footer">
            <p>Made with <i class="fas fa-heart text-danger"></i> by Finserve</p>
        </footer>
    }
    else
    {
        <!-- If user is not authenticated, just render the body (login page) -->
        @RenderBody()
    }

    <!-- Scripts -->
    <script src="https://cdn.jsdelivr.net/npm/bootstrap@5.3.0/dist/js/bootstrap.bundle.min.js"></script>
    <script src="https://cdnjs.cloudflare.com/ajax/libs/jquery/3.6.0/jquery.min.js"></script>
    <script src="https://cdnjs.cloudflare.com/ajax/libs/jquery-validate/1.19.3/jquery.validate.min.js"></script>
    <script src="https://cdnjs.cloudflare.com/ajax/libs/jquery-validation-unobtrusive/3.2.12/jquery.validate.unobtrusive.min.js"></script>
    <script src="~/js/layout.js"></script>

    @RenderSection("Scripts", required: false)
</body>
</html><|MERGE_RESOLUTION|>--- conflicted
+++ resolved
@@ -131,9 +131,7 @@
                             Payroll Management
                         </a>
                     </li>
-<<<<<<< HEAD
-
-=======
+                    
                     <li class="menu-item">
                         <a href="@Url.Action("HRIndex", "Claim")" class="menu-link @(currentController == "Claim" ? "active" : "")">
                             <i class="fa-solid fa-file menu-icon"></i>
@@ -146,7 +144,6 @@
                              Leave Management
                         </a>
                     </li>
->>>>>>> 90d2f09b
                 }
 
                 <!-- Employee Only Sections -->
@@ -174,7 +171,6 @@
                         </a>
                     </li>
 
-<<<<<<< HEAD
                     <!-- Payroll Section - Employee Only -->
                     <li class="menu-section">
                         <div class="menu-section-title">SALARY</div>
@@ -196,9 +192,6 @@
                             My Invoices
                         </a>
                     </li> *@
-=======
-
->>>>>>> 90d2f09b
                 }
 
                 <!-- General Section - All authenticated users -->
